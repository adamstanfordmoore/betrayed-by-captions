--- conflicted
+++ resolved
@@ -177,11 +177,6 @@
         assigned_labels, mask_cls_emb_results, mask_pred_results, caption_generation_results, att = \
             self.panoptic_head.simple_test(feats, img_metas, **kwargs)
         
-<<<<<<< HEAD
-        # Visualize ome results
-        
-=======
->>>>>>> 696eb8d7
         results = self.panoptic_fusion_head.simple_test(
             assigned_labels, mask_cls_emb_results, mask_pred_results, img_metas, **kwargs)
 
