--- conflicted
+++ resolved
@@ -6,11 +6,7 @@
 import torch.nn as nn
 import torch.nn.functional as F
 import torch.distributed as dist
-<<<<<<< HEAD
-from typing import List, Optional, Tuple, Union
-=======
 from typing import Dict, List, Optional, Tuple, Union
->>>>>>> 696eb8d7
 
 import transformers
 import clip
@@ -32,10 +28,7 @@
 from ..utils.eval.inference import beam_search, get_ids_embedding
 from .utils.bert_embeddings import BertEmbeddings
 from open_set.models.utils.bert_embeddings import BERT_MODEL_BY_EMBEDDING_TYPES
-<<<<<<< HEAD
-=======
-
->>>>>>> 696eb8d7
+
 
 BOS_TOKEN = 101
 EOS_TOKEN = 102
@@ -169,25 +162,12 @@
 
         self.class_weight = loss_cls.class_weight
         self._loss_cls = build_loss(loss_cls)
-<<<<<<< HEAD
-        
-        if loss_cls_emb is not None:
-            self._loss_cls_emb = build_loss(loss_cls_emb)
-            
-        if loss_grounding is not None:
-            self._loss_grounding = build_loss(loss_grounding)
-            
-        if loss_caption_generation is not None:
-            self.loss_caption_generation = build_loss(loss_caption_generation)
-            
-=======
         if loss_cls_emb is not None:
             self._loss_cls_emb = build_loss(loss_cls_emb)
         if loss_grounding is not None:
             self._loss_grounding = build_loss(loss_grounding)
         if loss_caption_generation is not None:
             self._loss_caption_generation = build_loss(loss_caption_generation)
->>>>>>> 696eb8d7
         if loss_caption_align is not None:
             self.loss_caption_align = build_loss(loss_caption_align)
         self.loss_mask = build_loss(loss_mask)
@@ -240,11 +220,7 @@
                 i += 1
             # automatically to cuda
             self.register_buffer('class_embs', class_embs)
-<<<<<<< HEAD
-            self._v2l_transform = nn.Linear(self.feat_channels, class_embedding_dim)
-=======
             self.v2l_transform = nn.Linear(self.feat_channels, class_embedding_dim)
->>>>>>> 696eb8d7
         self.bert_embeddings = self.clip = None
         if self._use_caption:
             self.caption_emb_type = kwargs.get('caption_emb_type', 'clip')
@@ -288,10 +264,6 @@
             for param in self.bert_embeddings.parameters():
                 param.requires_grad = False
                 
-<<<<<<< HEAD
-                
-=======
->>>>>>> 696eb8d7
         if emb_type == 'clip' and self.clip is None:
             # clip_model, _ = clip.load('ViT-B/32')
             clip_model, _ = clip.load('RN50')
@@ -311,11 +283,7 @@
             p.requires_grad = False
 
     def _get_targets_all_images_single_layer(self, cls_scores_list: List[torch.Tensor], cls_emb_logits_list: List[torch.Tensor], mask_preds_list: List[torch.Tensor],
-<<<<<<< HEAD
-                    gt_labels_list: List[torch.Tensor], gt_masks_list: List[torch.Tensor], img_metas: List[Dict]) -> Tuple[Union[torch.Tensor, int]]:
-=======
                 gt_labels_list: List[torch.Tensor], gt_masks_list: List[torch.Tensor], img_metas: List[Dict]) -> Tuple[Union[torch.Tensor, int]]:
->>>>>>> 696eb8d7
         """Computes classification and mask targets for all images for a decoder layer.
 
         Args:
@@ -345,14 +313,8 @@
             sum((inds.numel() for inds in neg_inds_list)),
         )
 
-<<<<<<< HEAD
-
-    def _get_target_single_image(self, cls_score: torch.Tensor, cls_emb_logit: torch.Tensor, mask_pred: torch.Tensor,
-                           gt_labels: torch.Tensor, gt_masks: torch.Tensor, img_metas: Dict) -> Tuple[torch.Tensor]:
-=======
     def _get_target_single_image(self, cls_score: torch.Tensor, cls_emb_logit: torch.Tensor, mask_pred: torch.Tensor,
                         gt_labels: torch.Tensor, gt_masks: torch.Tensor, img_metas: Dict) -> Tuple[torch.Tensor]:
->>>>>>> 696eb8d7
         """Compute classification and mask targets for one image.
 
         Args:
@@ -567,11 +529,7 @@
                         if self.gen_replace_obj_nouns:
                             gt_caption_ids[j] = 4874    # 'object'
             gt_caption_ids = torch.stack(gt_caption_ids_list, dim=0)[:, 1:].flatten(0, 1)  # (batch_size * (max_tokens - 1))
-<<<<<<< HEAD
-            loss_caption_generation = self.loss_caption_generation(caption_logits, gt_caption_ids)
-=======
             loss_caption_generation = self._loss_caption_generation(caption_logits, gt_caption_ids)
->>>>>>> 696eb8d7
             
         loss_caption_align = loss_cls.new_tensor(0.0)
         if self.use_caption_align:
@@ -702,11 +660,7 @@
     
         cls_emb_pred = cls_pred   # shape (num_queries, batch_size, d_l)
         if self.use_class_emb:
-<<<<<<< HEAD
-            cls_emb_pred = self._v2l_transform(decoder_out)
-=======
             cls_emb_pred = self.v2l_transform(decoder_out)
->>>>>>> 696eb8d7
             if self.pred_emb_norm:
                 cls_emb_pred = cls_emb_pred / cls_emb_pred.norm(dim=-1, keepdim=True)
                 
@@ -782,20 +736,6 @@
         return cls_pred_list, cls_emb_pred_list, mask_pred_list
     
     def forward_train(self,
-<<<<<<< HEAD
-                      feats: List[torch.Tensor],
-                      img_metas: List[Dict],
-                      gt_bboxes: List[torch.Tensor],
-                      gt_labels: List[torch.Tensor],
-                      gt_masks: List[torch.Tensor],
-                      gt_semantic_seg: Optional[List[torch.Tensor]],
-                      gt_caption_ids: List[torch.Tensor],
-                      gt_caption_mask: List[torch.Tensor],
-                      gt_caption_nouns_ids: List[torch.Tensor],
-                      gt_caption_nouns_mask: List[torch.Tensor],
-                      gt_bboxes_ignore: Optional[torch.Tensor] =None,
-                      **kwargs) -> Dict[str, torch.Tensor]:
-=======
                     feats: List[torch.Tensor],
                     img_metas: List[Dict],
                     gt_bboxes: List[torch.Tensor],
@@ -808,7 +748,6 @@
                     gt_caption_nouns_mask: List[torch.Tensor],
                     gt_bboxes_ignore: Optional[torch.Tensor] =None,
                     **kwargs) -> Dict[str, torch.Tensor]:
->>>>>>> 696eb8d7
         """Forward function for training mode.
 
         Args:
@@ -851,10 +790,6 @@
 
     def simple_test(self, feats: List[torch.Tensor], img_metas: List[Dict], **kwargs) -> Tuple[torch.Tensor]:
         """Tests without augmentaton.
-<<<<<<< HEAD
-
-=======
->>>>>>> 696eb8d7
         Args:
             feats: Multi-level features from the upstream network, each is a 4D-tensor.
             img_metas: List of image information.
