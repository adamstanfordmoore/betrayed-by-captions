# CGG (ICCV 2023)
This repository contains the official implementation of the following paper:
> **Betrayed by Captions: Joint Caption Grounding and Generation for Open Vocabulary Instance Segmentation**<be>
> [Jianzong Wu](https://jianzongwu.github.io/)<sup>\*</sup>, [Xiangtai Li](https://lxtgh.github.io/)<sup>\*</sup>, [Henghui Ding](https://henghuiding.github.io/), [Xia Li](https://xialipku.github.io/), [Guangliang Cheng](https://scholar.google.com.hk/citations?user=FToOC-wAAAAJ&hl=zh-CN), [Yunhai Tong](https://scholar.google.com.hk/citations?user=T4gqdPkAAAAJ&hl=zh-CN), [Chen Change Loy](https://www.mmlab-ntu.com/person/ccloy/)<br>
> IEEE/CVF International Conference on Computer Vision (**ICCV**), 2023<br>

\[[Paper](https://arxiv.org/abs/2301.00805)\]
\[[Project](https://www.mmlab-ntu.com/project/betrayed_caption/index.html)\]

## :star: News
- *2023.7.19:* Our code is publicly available.

## Short Introduction

In this work, we focus on **instance-level open vocabulary segmentation**, intending to expand a segmenter for instance-wise novel categories without mask annotations.
We investigate a simple yet effective framework with the help of image captions, focusing on exploiting thousands of object nouns in captions to discover instances of novel classes. Rather than adopting pretrained caption models or using massive caption datasets with complex pipelines, we propose an end-to-end solution from two aspects: caption grounding and caption generation.
In particular, we devise a joint Caption Grounding and Generation (CGG) framework based on a Mask Transformer baseline. The framework has a novel grounding loss that performs explicit and implicit multi-modal feature alignments.
Moreover, we design a lightweight caption generation head to allow for additional caption supervision. We find that grounding and generation complement each other, significantly enhancing the segmentation performance for novel categories. 
We conduct extensive experiments on the COCO dataset with two settings: Open Vocabulary Instance Segmentation (OVIS) and Open Set Panoptic Segmentation (OSPS). The results demonstrate the superiority of our CGG framework over previous OVIS methods, achieving a large improvement of 6.8% mAP on novel classes without extra caption data. Our method also achieves over 15% PQ improvements for novel classes on the OSPS benchmark under various settings.

![teaser](./figs/teaser.png)

## Demo

![demo](./figs/demo.png)

## Overview

![overall_structure](./figs/method.png)

### :rocket: Highlights:
- **SOTA performance**: The proposed CGG achieves significant improvements on both open vocabulary instance segmenation and open-set panoptic segmentation in comparison with previous SOTA methods.
- **Data/memory effiency**: Our method achieves SOTA performances without training on large-scale image-text pairs, like CC3M. Besides, we do not use vision language models (VLMs) like CLIP to extract language features. We only use **BERT embeddings** for text features. As a result, our method has efficient data and memory effiencies compared with SOTA methods.

## Dependencies and Installation

1. Clone Repo

   ```bash
   git clone https://github.com/jianzongwu/betrayed-by-captions.git
   cd betrayed-by-captions
   ```

2. [SKIP THESE STEPS and follow step 3 instructions for PATHAI ACC4 GPUs] Create Conda Environment and Install Dependencies

   ```bash
    conda create -n cgg python=3.8
    conda activate cgg

    # install pytorch (according to your local GPU and cuda version)
    conda install pytorch==1.12.1 torchvision==0.13.1 torchaudio==0.12.1 cudatoolkit=11.6 -c pytorch -c conda-forge

    # build mmcv-full from source
    # This repo uses mmcv-full-1.7.1
    mkdir lib
    cd lib
    git clone git@github.com:open-mmlab/mmcv.git
    cd mmcv
    pip install -r requirements/optional.txt
    MMCV_WITH_OPS=1 pip install -e . -v

    # build mmdetection from source
    # This repo uses mmdet-2.28.2
    cd ..
    git clone git@github.com:open-mmlab/mmdetection.git
    cd mmdetection
    pip install -v -e .

    # build panopticapi from source
    cd ..
    git clone git@github.com/cocodataset/panopticapi.git
    cd panopticapi
    pip install -v -e .

    # install other dependencies
    cd ../..
    pip install -r requirements.txt

    ```
3. Install on PathAI cluster
- Initialize a 8-GPU pod using the `fm-dev` image, not **Jupyterhub**.
  ```
  conda create --name betray python=3.10 -y
  conda activate betray
<<<<<<< HEAD
  pip install -r requirements.txt
=======
  pip install -r requirements.txt  # Ignore the error on installing lvis since we are not using it.
>>>>>>> b7c69192
  pip install spacy
  python3 -m spacy download en_core_web_sm
  pip install yapf==0.40.1  # Avoid https://github.com/open-mmlab/mmdetection/issues/10962 

  conda install cudatoolkit=11.7 -c pytorch
  pip install https://download.pytorch.org/whl/cu117/torch-2.0.1%2Bcu117-cp310-cp310-linux_x86_64.whl
  pip install https://download.pytorch.org/whl/cu117/torchvision-0.15.2%2Bcu117-cp310-cp310-linux_x86_64.whl#sha256=1ee57f2bee878ad8574ea559bb7172c1cfaad168634fa738479e1fe3bdd7eaca
  conda install -c conda-forge cudatoolkit-dev  # Wait 10-15 mins.
  pip install -U opencv-python

  pip install setuptools==69.5.1  
  pip install mmcv-full==1.7.1  # will take a 20-30 mins
  pip install git+https://github.com/cocodataset/panopticapi.git
  pip install mmdet==2.28.2 scikit-image shapely
  ```

## Get Started
### Prepare pretrained models
Before performing the following steps, please download our pretrained models first.

We release the models for open vocabulary instance segmentation (OVIS), open vocabulary object detection (OVOD), and open-set panoptic segmentation (OSPS). For the details of OSPS, please refer to [this paper](https://arxiv.org/abs/2105.08336).

<table>
<thead>
  <tr>
    <th>Model</th>
    <th>:link: Download Links </th>
    <th>Task</th>
  </tr>
</thead>
<tbody>
  <tr>
    <td>CGG-COCO-Instances</td>
    <th>
       [<a href="https://drive.google.com/file/d/1oJAdfB1Ejhzx3TxwcBx9MCUZs4j9wf0v/view?usp=drive_link">Google Drive</a>] 
       [<a href="https://pan.baidu.com/s/1WwujrPnUGgW55VuilyGdmA?pwd=slsk 
">Baidu Disk</a>]
    </th>
    <th>OVIS & OVOD</th>
  </tr>
  <tr>
    <td>CGG-COCO-Panoptic</td>
    <th>
       [<a href="https://drive.google.com/file/d/1oJAdfB1Ejhzx3TxwcBx9MCUZs4j9wf0v/view?usp=drive_link">Google Drive</a>] 
       [<a href="https://pan.baidu.com/s/1WwujrPnUGgW55VuilyGdmA?pwd=slsk 
">Baidu Disk</a>]
    </th>
    <th>OSPS</a> </th>
  </tr>
</tbody>
</table>

Then, place the models to `chekpoints` directory.

The directory structure will be arranged as:
```
checkpoints
   |- README.md
   |- coco_instance_ag3x_1x.pth
   |- coco_panoptic_p20.pth
```

### Quick inference
We provide a [jupyter notebook](./notebooks/inference.ipynb) for inferencing our model on both OVIS and OVPS. Feel free to upload your own images to test our model's ability on various scenarios!

### Prepare datasets
<table>
<thead>
  <tr>
    <th>Dataset</th>
    <th>COCO</th>
    <th>ADE20K</th>
  </tr>
</thead>
<tbody>
  <tr>
    <td>Details</td>
    <td>For training and evaluation</td>
    <td>For evaluation</td>
  <tr>
    <td>Download</td>
    <td> <a href="https://cocodataset.org/">Official Link</a></td>
    <td> <a href="https://data.csail.mit.edu/places/ADEchallenge/ADEChallengeData2016.zip">ADEChanllengeData2016</a></td>
  </tr>
</tbody>
</table>

For the COCO dataset, we use the 2017 version images and annotations. Please download train2017 and val2017 images. For annotatoins, we use `captions_train2017.json`, `instances_train/test2017.json`, and `panoptic_train/val2017.json`.

For the evaluation on ADE20K dataset, we use the MIT Scene Parsing Benchmark validation set, which contains 100 classes. Please download the converted COCO-format annotation file form [here]() and put it in the `annotations` folder.

Please put all the datasets to the `data` directory. The `data` directory structure will be arranged as:
```
data
    |- ade20k
        |- ADEChallengeData2016
            |- annotations
                |- train
                |- validation
                |- ade20k_instances_val.json
            |- images
                |- train
                |- validation
            |- objectsInfo150.txt
            |- sceneCategories.txt
    |- coco
        |- annotations
            |- captions_train2017.json
            |- instances_train2017.json
            |- instances_val2017.json
            |- panoptic_train2017.json
            |- panoptic_val2017.json
        |- train2017
        |- val2017
```

### Evaluation
We provide evaluation code for the COCO dataset.

Run the following commands for evaluation on OVIS.

Run on single GPU:
``` shell
python tools/test.py \
    configs/instance/coco_b48n17.py \
    checkpoints/coco_instance_ag3x_1x.pth \
    --eval bbox segm
```

Run on multiple GPUs:
``` shell
bash ./tools/dist_test.sh \
    configs/instance/coco_b48n17.py \
    checkpoints/coco_instance_ag3x_1x.pth \
    8 \
    --eval bbox segm
```

Run the following commands for evaluation on OSPS. 
*Note PQ is the only allowed metric by default

Run on single GPU:
``` shell
python tools/test.py \
    configs/openset_panoptic/coco_panoptic_p20.py \
    checkpoints/coco_panoptic_p20.pth \
    --eval pq
```

Run on multiple GPUs:
``` shell
bash ./tools/dist_test.sh \
    configs/openset_panoptic/coco_panoptic_p20.py \
    checkpoints/coco_panoptic_p20.pth \
    8 \
    --eval pq
```

You will get the scores as paper reported. The output will also be saved in `work_dirs/{config_name}`.

### Training
Our model first pre-trains in an class-agnostic manner. The pre-train configs are provided in [`configs/instance/coco_ag_pretrain_3x`](./configs/instance/coco_ag_pretrain_3x) (for OVIS) and [`configs/openset_panoptic/p{5/10/20}_ag_pretrain`](./configs/openset_panoptic) (for OSPS).

Run the following commands for class-agnotic pre-training.

Run on single GPU:
``` shell
# OVIS
python tools/train.py \
    configs/instance/coco_ag_pretrain_3x.py
# OSPS
python tools/train.py \
    configs/openset_panoptic/p20_ag_pretrain.py
```

Run on multiple GPUs:
``` shell
# OVIS
bash ./tools/dist_train.sh \
    configs/instance/coco_ag_pretrain_3x.py \
    8
# OSPS
bash ./tools/dist_train.sh \
    configs/openset_panoptic/p20_ag_pretrain.py \
    8
```

The pre-training on OVIS takes 36 epochs and may need a long time. Here we provide downloads for the class-agnostic pre-trained models.

<table>
<thead>
  <tr>
    <th>Model</th>
    <th>:link: Download Links </th>
    <th>Task</th>
  </tr>
</thead>
<tbody>
  <tr>
    <td>CGG-instance-pretrain</td>
    <th>
       [<a href="https://drive.google.com/file/d/1oJAdfB1Ejhzx3TxwcBx9MCUZs4j9wf0v/view?usp=drive_link">Google Drive</a>] 
       [<a href="https://pan.baidu.com/s/1WwujrPnUGgW55VuilyGdmA?pwd=slsk 
">Baidu Disk</a>]
    </th>
    <th>OVIS & OVOD</th>
  </tr>
  <tr>
    <td>CGG-panoptic-pretrain</td>
    <th>
       [<a href="https://drive.google.com/file/d/1oJAdfB1Ejhzx3TxwcBx9MCUZs4j9wf0v/view?usp=drive_link">Google Drive</a>] 
       [<a href="https://pan.baidu.com/s/1WwujrPnUGgW55VuilyGdmA?pwd=slsk 
">Baidu Disk</a>]
    </th>
    <th>OSPS</a> </th>
  </tr>
</tbody>
</table>

The directory structure will be arranged as:
```
pretrained
   |- README.md
   |- class_ag_pretrained_3x.pth
   |- panoptic_p20_ag_pretrain.pth
```

If you perform the class-agnostic pre-training by yourself, please rename the pre-trained model saved in `work_dirs` and save them into the `pretrained` folder as the directory structure above. The training configs will load the pre-trained weights.

After pre-training, the open vocabulary training configs are provided in [`configs/instance_coco_b48n17`](./configs/instance_coco_b48n17) (for OVIS) and [`configs/openset_panoptic/coco_panoptic_p{5/10/20}`](./configs/openset_panoptic) (for OSPS).

Run one of the following commands for training.

Run on single GPU:
``` shell
# OVIS
python tools/train.py \
    configs/instance/coco_b48n17.py
# OSPS
python tools/train.py \
    configs/openset_panoptic/coco_panoptic_p20.py
```

Run on multiple GPUs:
``` shell
# OVIS
bash ./tools/dist_train.sh \
    configs/instance/coco_b48n17.py \
    8
# OSPS
bash ./tools/dist_train.sh \
    configs/openset_panoptic/coco_panoptic_p20.py \
    8
```

The output will be saved in `work_dirs/{config_name}`.

## Results  

### Quantitative results

Results on OVIS:

![result-OVIS](./figs/result-OVIS.png)

Results on OVIS:

![result-OVOD](./figs/result-OVOD.png)

Results on OVIS:

![result-OSPS](./figs/result-OSPS.png)

## Citation

   If you find our repo useful for your research, please consider citing our paper:

   ```bibtex
   @article{wu2023betrayed,
      title={Betrayed by captions: Joint caption grounding and generation for open vocabulary instance segmentation},
      author={Wu, Jianzong and Li, Xiangtai and Ding, Henghui and Li, Xia and Cheng, Guangliang and Tong, Yunhai and Loy, Chen Change},
      journal={arXiv preprint arXiv:2301.00805},
      year={2023}
    }
   ```
## Contact

If you have any question, please feel free to contact us via `jzwu@stu.pku.edu.cn` or `xiangtai.li@ntu.edu.sg`.

## License
Licensed under a [Creative Commons Attribution-NonCommercial 4.0 International](https://creativecommons.org/licenses/by-nc/4.0/) for Non-commercial use only.
Any commercial use should get formal permission first.

## Acknowledgement

This repository is maintained by [Jianzong Wu]() and [Xiangtai Li](https://lxtgh.github.io/).

This code is based on [MMDetection](https://github.com/open-mmlab/mmdetection).<|MERGE_RESOLUTION|>--- conflicted
+++ resolved
@@ -82,11 +82,7 @@
   ```
   conda create --name betray python=3.10 -y
   conda activate betray
-<<<<<<< HEAD
-  pip install -r requirements.txt
-=======
   pip install -r requirements.txt  # Ignore the error on installing lvis since we are not using it.
->>>>>>> b7c69192
   pip install spacy
   python3 -m spacy download en_core_web_sm
   pip install yapf==0.40.1  # Avoid https://github.com/open-mmlab/mmdetection/issues/10962 
